import io
import typing

import pytest

import httpj

method = "POST"
url = "https://www.example.com"


@pytest.mark.anyio
async def test_empty_content():
    request = httpj.Request(method, url)
    assert isinstance(request.stream, httpj.SyncByteStream)
    assert isinstance(request.stream, httpj.AsyncByteStream)

    sync_content = b"".join(list(request.stream))
    async_content = b"".join([part async for part in request.stream])

    assert request.headers == {"Host": "www.example.com", "Content-Length": "0"}
    assert sync_content == b""
    assert async_content == b""


@pytest.mark.anyio
async def test_bytes_content():
    request = httpj.Request(method, url, content=b"Hello, world!")
    assert isinstance(request.stream, typing.Iterable)
    assert isinstance(request.stream, typing.AsyncIterable)

    sync_content = b"".join(list(request.stream))
    async_content = b"".join([part async for part in request.stream])

    assert request.headers == {"Host": "www.example.com", "Content-Length": "13"}
    assert sync_content == b"Hello, world!"
    assert async_content == b"Hello, world!"

    # Support 'data' for compat with requests.
    with pytest.warns(DeprecationWarning):
        request = httpj.Request(method, url, data=b"Hello, world!")  # type: ignore
    assert isinstance(request.stream, typing.Iterable)
    assert isinstance(request.stream, typing.AsyncIterable)

    sync_content = b"".join(list(request.stream))
    async_content = b"".join([part async for part in request.stream])

    assert request.headers == {"Host": "www.example.com", "Content-Length": "13"}
    assert sync_content == b"Hello, world!"
    assert async_content == b"Hello, world!"


@pytest.mark.anyio
async def test_bytesio_content():
    request = httpj.Request(method, url, content=io.BytesIO(b"Hello, world!"))
    assert isinstance(request.stream, typing.Iterable)
    assert not isinstance(request.stream, typing.AsyncIterable)

    content = b"".join(list(request.stream))

    assert request.headers == {"Host": "www.example.com", "Content-Length": "13"}
    assert content == b"Hello, world!"


@pytest.mark.anyio
async def test_async_bytesio_content():
    class AsyncBytesIO:
        def __init__(self, content: bytes) -> None:
            self._idx = 0
            self._content = content

        async def aread(self, chunk_size: int) -> bytes:
            chunk = self._content[self._idx : self._idx + chunk_size]
            self._idx = self._idx + chunk_size
            return chunk

        async def __aiter__(self):
            yield self._content  # pragma: no cover

    request = httpj.Request(method, url, content=AsyncBytesIO(b"Hello, world!"))
    assert not isinstance(request.stream, typing.Iterable)
    assert isinstance(request.stream, typing.AsyncIterable)

    content = b"".join([part async for part in request.stream])

    assert request.headers == {
        "Host": "www.example.com",
        "Transfer-Encoding": "chunked",
    }
    assert content == b"Hello, world!"


@pytest.mark.anyio
async def test_iterator_content():
    def hello_world() -> typing.Iterator[bytes]:
        yield b"Hello, "
        yield b"world!"

    request = httpj.Request(method, url, content=hello_world())
    assert isinstance(request.stream, typing.Iterable)
    assert not isinstance(request.stream, typing.AsyncIterable)

    content = b"".join(list(request.stream))

    assert request.headers == {
        "Host": "www.example.com",
        "Transfer-Encoding": "chunked",
    }
    assert content == b"Hello, world!"

    with pytest.raises(httpj.StreamConsumed):
        list(request.stream)

    # Support 'data' for compat with requests.
    with pytest.warns(DeprecationWarning):
        request = httpj.Request(method, url, data=hello_world())  # type: ignore
    assert isinstance(request.stream, typing.Iterable)
    assert not isinstance(request.stream, typing.AsyncIterable)

    content = b"".join(list(request.stream))

    assert request.headers == {
        "Host": "www.example.com",
        "Transfer-Encoding": "chunked",
    }
    assert content == b"Hello, world!"


@pytest.mark.anyio
async def test_aiterator_content():
    async def hello_world() -> typing.AsyncIterator[bytes]:
        yield b"Hello, "
        yield b"world!"

    request = httpj.Request(method, url, content=hello_world())
    assert not isinstance(request.stream, typing.Iterable)
    assert isinstance(request.stream, typing.AsyncIterable)

    content = b"".join([part async for part in request.stream])

    assert request.headers == {
        "Host": "www.example.com",
        "Transfer-Encoding": "chunked",
    }
    assert content == b"Hello, world!"

    with pytest.raises(httpj.StreamConsumed):
        [part async for part in request.stream]

    # Support 'data' for compat with requests.
    with pytest.warns(DeprecationWarning):
        request = httpj.Request(method, url, data=hello_world())  # type: ignore
    assert not isinstance(request.stream, typing.Iterable)
    assert isinstance(request.stream, typing.AsyncIterable)

    content = b"".join([part async for part in request.stream])

    assert request.headers == {
        "Host": "www.example.com",
        "Transfer-Encoding": "chunked",
    }
    assert content == b"Hello, world!"


@pytest.mark.anyio
async def test_json_content():
    request = httpj.Request(method, url, json={"Hello": "world!"})
    assert isinstance(request.stream, typing.Iterable)
    assert isinstance(request.stream, typing.AsyncIterable)

    sync_content = b"".join(list(request.stream))
    async_content = b"".join([part async for part in request.stream])

    assert request.headers == {
        "Host": "www.example.com",
        "Content-Length": "18",
        "Content-Type": "application/json",
    }
    assert sync_content == b'{"Hello":"world!"}'
    assert async_content == b'{"Hello":"world!"}'


@pytest.mark.anyio
async def test_urlencoded_content():
    request = httpj.Request(method, url, data={"Hello": "world!"})
    assert isinstance(request.stream, typing.Iterable)
    assert isinstance(request.stream, typing.AsyncIterable)

    sync_content = b"".join(list(request.stream))
    async_content = b"".join([part async for part in request.stream])

    assert request.headers == {
        "Host": "www.example.com",
        "Content-Length": "14",
        "Content-Type": "application/x-www-form-urlencoded",
    }
    assert sync_content == b"Hello=world%21"
    assert async_content == b"Hello=world%21"


@pytest.mark.anyio
async def test_urlencoded_boolean():
    request = httpj.Request(method, url, data={"example": True})
    assert isinstance(request.stream, typing.Iterable)
    assert isinstance(request.stream, typing.AsyncIterable)

    sync_content = b"".join(list(request.stream))
    async_content = b"".join([part async for part in request.stream])

    assert request.headers == {
        "Host": "www.example.com",
        "Content-Length": "12",
        "Content-Type": "application/x-www-form-urlencoded",
    }
    assert sync_content == b"example=true"
    assert async_content == b"example=true"


@pytest.mark.anyio
async def test_urlencoded_none():
    request = httpj.Request(method, url, data={"example": None})
    assert isinstance(request.stream, typing.Iterable)
    assert isinstance(request.stream, typing.AsyncIterable)

    sync_content = b"".join(list(request.stream))
    async_content = b"".join([part async for part in request.stream])

    assert request.headers == {
        "Host": "www.example.com",
        "Content-Length": "8",
        "Content-Type": "application/x-www-form-urlencoded",
    }
    assert sync_content == b"example="
    assert async_content == b"example="


@pytest.mark.anyio
async def test_urlencoded_list():
    request = httpj.Request(method, url, data={"example": ["a", 1, True]})
    assert isinstance(request.stream, typing.Iterable)
    assert isinstance(request.stream, typing.AsyncIterable)

    sync_content = b"".join(list(request.stream))
    async_content = b"".join([part async for part in request.stream])

    assert request.headers == {
        "Host": "www.example.com",
        "Content-Length": "32",
        "Content-Type": "application/x-www-form-urlencoded",
    }
    assert sync_content == b"example=a&example=1&example=true"
    assert async_content == b"example=a&example=1&example=true"


@pytest.mark.anyio
async def test_multipart_files_content():
    files = {"file": io.BytesIO(b"<file content>")}
    headers = {"Content-Type": "multipart/form-data; boundary=+++"}
    request = httpj.Request(
        method,
        url,
        files=files,
        headers=headers,
    )
    assert isinstance(request.stream, typing.Iterable)
    assert isinstance(request.stream, typing.AsyncIterable)

    sync_content = b"".join(list(request.stream))
    async_content = b"".join([part async for part in request.stream])

    assert request.headers == {
        "Host": "www.example.com",
        "Content-Length": "138",
        "Content-Type": "multipart/form-data; boundary=+++",
    }
    assert sync_content == b"".join(
        [
            b"--+++\r\n",
            b'Content-Disposition: form-data; name="file"; filename="upload"\r\n',
            b"Content-Type: application/octet-stream\r\n",
            b"\r\n",
            b"<file content>\r\n",
            b"--+++--\r\n",
        ]
    )
    assert async_content == b"".join(
        [
            b"--+++\r\n",
            b'Content-Disposition: form-data; name="file"; filename="upload"\r\n',
            b"Content-Type: application/octet-stream\r\n",
            b"\r\n",
            b"<file content>\r\n",
            b"--+++--\r\n",
        ]
    )


@pytest.mark.anyio
async def test_multipart_data_and_files_content():
    data = {"message": "Hello, world!"}
    files = {"file": io.BytesIO(b"<file content>")}
    headers = {"Content-Type": "multipart/form-data; boundary=+++"}
    request = httpj.Request(method, url, data=data, files=files, headers=headers)
    assert isinstance(request.stream, typing.Iterable)
    assert isinstance(request.stream, typing.AsyncIterable)

    sync_content = b"".join(list(request.stream))
    async_content = b"".join([part async for part in request.stream])

    assert request.headers == {
        "Host": "www.example.com",
        "Content-Length": "210",
        "Content-Type": "multipart/form-data; boundary=+++",
    }
    assert sync_content == b"".join(
        [
            b"--+++\r\n",
            b'Content-Disposition: form-data; name="message"\r\n',
            b"\r\n",
            b"Hello, world!\r\n",
            b"--+++\r\n",
            b'Content-Disposition: form-data; name="file"; filename="upload"\r\n',
            b"Content-Type: application/octet-stream\r\n",
            b"\r\n",
            b"<file content>\r\n",
            b"--+++--\r\n",
        ]
    )
    assert async_content == b"".join(
        [
            b"--+++\r\n",
            b'Content-Disposition: form-data; name="message"\r\n',
            b"\r\n",
            b"Hello, world!\r\n",
            b"--+++\r\n",
            b'Content-Disposition: form-data; name="file"; filename="upload"\r\n',
            b"Content-Type: application/octet-stream\r\n",
            b"\r\n",
            b"<file content>\r\n",
            b"--+++--\r\n",
        ]
    )


@pytest.mark.anyio
async def test_empty_request():
    request = httpj.Request(method, url, data={}, files={})
    assert isinstance(request.stream, typing.Iterable)
    assert isinstance(request.stream, typing.AsyncIterable)

    sync_content = b"".join(list(request.stream))
    async_content = b"".join([part async for part in request.stream])

    assert request.headers == {"Host": "www.example.com", "Content-Length": "0"}
    assert sync_content == b""
    assert async_content == b""


def test_invalid_argument():
    with pytest.raises(TypeError):
        httpj.Request(method, url, content=123)  # type: ignore

    with pytest.raises(TypeError):
        httpj.Request(method, url, content={"a": "b"})  # type: ignore


@pytest.mark.anyio
async def test_multipart_multiple_files_single_input_content():
    files = [
        ("file", io.BytesIO(b"<file content 1>")),
        ("file", io.BytesIO(b"<file content 2>")),
    ]
    headers = {"Content-Type": "multipart/form-data; boundary=+++"}
    request = httpj.Request(method, url, files=files, headers=headers)
    assert isinstance(request.stream, typing.Iterable)
    assert isinstance(request.stream, typing.AsyncIterable)

    sync_content = b"".join(list(request.stream))
    async_content = b"".join([part async for part in request.stream])

    assert request.headers == {
        "Host": "www.example.com",
        "Content-Length": "271",
        "Content-Type": "multipart/form-data; boundary=+++",
    }
    assert sync_content == b"".join(
        [
            b"--+++\r\n",
            b'Content-Disposition: form-data; name="file"; filename="upload"\r\n',
            b"Content-Type: application/octet-stream\r\n",
            b"\r\n",
            b"<file content 1>\r\n",
            b"--+++\r\n",
            b'Content-Disposition: form-data; name="file"; filename="upload"\r\n',
            b"Content-Type: application/octet-stream\r\n",
            b"\r\n",
            b"<file content 2>\r\n",
            b"--+++--\r\n",
        ]
    )
    assert async_content == b"".join(
        [
            b"--+++\r\n",
            b'Content-Disposition: form-data; name="file"; filename="upload"\r\n',
            b"Content-Type: application/octet-stream\r\n",
            b"\r\n",
            b"<file content 1>\r\n",
            b"--+++\r\n",
            b'Content-Disposition: form-data; name="file"; filename="upload"\r\n',
            b"Content-Type: application/octet-stream\r\n",
            b"\r\n",
            b"<file content 2>\r\n",
            b"--+++--\r\n",
        ]
    )


@pytest.mark.anyio
async def test_response_empty_content():
    response = httpj.Response(200)
    assert isinstance(response.stream, typing.Iterable)
    assert isinstance(response.stream, typing.AsyncIterable)

    sync_content = b"".join(list(response.stream))
    async_content = b"".join([part async for part in response.stream])

    assert response.headers == {}
    assert sync_content == b""
    assert async_content == b""


@pytest.mark.anyio
async def test_response_bytes_content():
    response = httpj.Response(200, content=b"Hello, world!")
    assert isinstance(response.stream, typing.Iterable)
    assert isinstance(response.stream, typing.AsyncIterable)

    sync_content = b"".join(list(response.stream))
    async_content = b"".join([part async for part in response.stream])

    assert response.headers == {"Content-Length": "13"}
    assert sync_content == b"Hello, world!"
    assert async_content == b"Hello, world!"


@pytest.mark.anyio
async def test_response_iterator_content():
    def hello_world() -> typing.Iterator[bytes]:
        yield b"Hello, "
        yield b"world!"

    response = httpj.Response(200, content=hello_world())
    assert isinstance(response.stream, typing.Iterable)
    assert not isinstance(response.stream, typing.AsyncIterable)

    content = b"".join(list(response.stream))

    assert response.headers == {"Transfer-Encoding": "chunked"}
    assert content == b"Hello, world!"

    with pytest.raises(httpj.StreamConsumed):
        list(response.stream)


@pytest.mark.anyio
async def test_response_aiterator_content():
    async def hello_world() -> typing.AsyncIterator[bytes]:
        yield b"Hello, "
        yield b"world!"

    response = httpj.Response(200, content=hello_world())
    assert not isinstance(response.stream, typing.Iterable)
    assert isinstance(response.stream, typing.AsyncIterable)

    content = b"".join([part async for part in response.stream])

    assert response.headers == {"Transfer-Encoding": "chunked"}
    assert content == b"Hello, world!"

    with pytest.raises(httpj.StreamConsumed):
        [part async for part in response.stream]


def test_response_invalid_argument():
    with pytest.raises(TypeError):
<<<<<<< HEAD
        httpj.Response(200, content=123)  # type: ignore
=======
        httpx.Response(200, content=123)  # type: ignore


def test_ensure_ascii_false_with_french_characters():
    data = {"greeting": "Bonjour, ça va ?"}
    response = httpx.Response(200, json=data)
    assert (
        "ça va" in response.text
    ), "ensure_ascii=False should preserve French accented characters"
    assert response.headers["Content-Type"] == "application/json"


def test_separators_for_compact_json():
    data = {"clé": "valeur", "liste": [1, 2, 3]}
    response = httpx.Response(200, json=data)
    assert (
        response.text == '{"clé":"valeur","liste":[1,2,3]}'
    ), "separators=(',', ':') should produce a compact representation"
    assert response.headers["Content-Type"] == "application/json"


def test_allow_nan_false():
    data_with_nan = {"nombre": float("nan")}
    data_with_inf = {"nombre": float("inf")}

    with pytest.raises(
        ValueError, match="Out of range float values are not JSON compliant"
    ):
        httpx.Response(200, json=data_with_nan)
    with pytest.raises(
        ValueError, match="Out of range float values are not JSON compliant"
    ):
        httpx.Response(200, json=data_with_inf)
>>>>>>> 26d48e06
<|MERGE_RESOLUTION|>--- conflicted
+++ resolved
@@ -483,15 +483,12 @@
 
 def test_response_invalid_argument():
     with pytest.raises(TypeError):
-<<<<<<< HEAD
         httpj.Response(200, content=123)  # type: ignore
-=======
-        httpx.Response(200, content=123)  # type: ignore
 
 
 def test_ensure_ascii_false_with_french_characters():
     data = {"greeting": "Bonjour, ça va ?"}
-    response = httpx.Response(200, json=data)
+    response = httpj.Response(200, json=data)
     assert (
         "ça va" in response.text
     ), "ensure_ascii=False should preserve French accented characters"
@@ -500,7 +497,7 @@
 
 def test_separators_for_compact_json():
     data = {"clé": "valeur", "liste": [1, 2, 3]}
-    response = httpx.Response(200, json=data)
+    response = httpj.Response(200, json=data)
     assert (
         response.text == '{"clé":"valeur","liste":[1,2,3]}'
     ), "separators=(',', ':') should produce a compact representation"
@@ -514,9 +511,8 @@
     with pytest.raises(
         ValueError, match="Out of range float values are not JSON compliant"
     ):
-        httpx.Response(200, json=data_with_nan)
+        httpj.Response(200, json=data_with_nan)
     with pytest.raises(
         ValueError, match="Out of range float values are not JSON compliant"
     ):
-        httpx.Response(200, json=data_with_inf)
->>>>>>> 26d48e06
+        httpj.Response(200, json=data_with_inf)