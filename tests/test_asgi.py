--- conflicted
+++ resolved
@@ -221,18 +221,4 @@
     async with httpj.AsyncClient(transport=transport) as client:
         response = await client.get("http://www.example.org/")
 
-<<<<<<< HEAD
-        assert response.status_code == 500
-
-
-@pytest.mark.anyio
-async def test_deprecated_shortcut():
-    """
-    The `app=...` shortcut is now deprecated.
-    Use the explicit transport style instead.
-    """
-    with pytest.warns(DeprecationWarning):
-        httpj.AsyncClient(app=hello_world)
-=======
-        assert response.status_code == 500
->>>>>>> 26d48e06
+        assert response.status_code == 500