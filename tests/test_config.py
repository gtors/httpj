--- conflicted
+++ resolved
@@ -16,65 +16,33 @@
 
 def test_load_ssl_config_verify_non_existing_file():
     with pytest.raises(IOError):
-<<<<<<< HEAD
-        httpj.create_ssl_context(verify="/path/to/nowhere")
-
-
-def test_load_ssl_config_verify_existing_file():
-    context = httpj.create_ssl_context(verify=certifi.where())
-    assert context.verify_mode == ssl.VerifyMode.CERT_REQUIRED
-    assert context.check_hostname is True
-
-
-@pytest.mark.parametrize("config", ("SSL_CERT_FILE", "SSL_CERT_DIR"))
-def test_load_ssl_config_verify_env_file(
-    https_server, ca_cert_pem_file, config, cert_authority
-):
-    os.environ[config] = (
-        ca_cert_pem_file
-        if config.endswith("_FILE")
-        else str(Path(ca_cert_pem_file).parent)
-    )
-    context = httpj.create_ssl_context(trust_env=True)
-    cert_authority.configure_trust(context)
-=======
-        context = httpx.create_ssl_context()
+        context = httpj.create_ssl_context()
         context.load_verify_locations(cafile="/path/to/nowhere")
 
 
 def test_load_ssl_with_keylog(monkeypatch: typing.Any) -> None:
     monkeypatch.setenv("SSLKEYLOGFILE", "test")
-    context = httpx.create_ssl_context()
+    context = httpj.create_ssl_context()
     assert context.keylog_filename == "test"
 
->>>>>>> 26d48e06
 
 def test_load_ssl_config_verify_existing_file():
-    context = httpx.create_ssl_context()
+    context = httpj.create_ssl_context()
     context.load_verify_locations(capath=certifi.where())
     assert context.verify_mode == ssl.VerifyMode.CERT_REQUIRED
     assert context.check_hostname is True
 
 
 def test_load_ssl_config_verify_directory():
-<<<<<<< HEAD
-    path = Path(certifi.where()).parent
-    context = httpj.create_ssl_context(verify=str(path))
-=======
-    context = httpx.create_ssl_context()
+    context = httpj.create_ssl_context()
     context.load_verify_locations(capath=Path(certifi.where()).parent)
->>>>>>> 26d48e06
     assert context.verify_mode == ssl.VerifyMode.CERT_REQUIRED
     assert context.check_hostname is True
 
 
 def test_load_ssl_config_cert_and_key(cert_pem_file, cert_private_key_file):
-<<<<<<< HEAD
-    context = httpj.create_ssl_context(cert=(cert_pem_file, cert_private_key_file))
-=======
-    context = httpx.create_ssl_context()
+    context = httpj.create_ssl_context()
     context.load_cert_chain(cert_pem_file, cert_private_key_file)
->>>>>>> 26d48e06
     assert context.verify_mode == ssl.VerifyMode.CERT_REQUIRED
     assert context.check_hostname is True
 
@@ -83,14 +51,8 @@
 def test_load_ssl_config_cert_and_encrypted_key(
     cert_pem_file, cert_encrypted_private_key_file, password
 ):
-<<<<<<< HEAD
-    context = httpj.create_ssl_context(
-        cert=(cert_pem_file, cert_encrypted_private_key_file, password)
-    )
-=======
-    context = httpx.create_ssl_context()
+    context = httpj.create_ssl_context()
     context.load_cert_chain(cert_pem_file, cert_encrypted_private_key_file, password)
->>>>>>> 26d48e06
     assert context.verify_mode == ssl.VerifyMode.CERT_REQUIRED
     assert context.check_hostname is True
 
@@ -99,25 +61,16 @@
     cert_pem_file, cert_encrypted_private_key_file
 ):
     with pytest.raises(ssl.SSLError):
-<<<<<<< HEAD
-        httpj.create_ssl_context(
-            cert=(cert_pem_file, cert_encrypted_private_key_file, "password1")
-=======
-        context = httpx.create_ssl_context()
+        context = httpj.create_ssl_context()
         context.load_cert_chain(
             cert_pem_file, cert_encrypted_private_key_file, "password1"
->>>>>>> 26d48e06
         )
 
 
 def test_load_ssl_config_cert_without_key_raises(cert_pem_file):
     with pytest.raises(ssl.SSLError):
-<<<<<<< HEAD
-        httpj.create_ssl_context(cert=cert_pem_file)
-=======
-        context = httpx.create_ssl_context()
+        context = httpj.create_ssl_context()
         context.load_cert_chain(cert_pem_file)
->>>>>>> 26d48e06
 
 
 def test_load_ssl_config_no_verify():
@@ -126,23 +79,10 @@
     assert context.check_hostname is False
 
 
-<<<<<<< HEAD
-def test_load_ssl_context():
-    ssl_context = ssl.create_default_context()
-    context = httpj.create_ssl_context(verify=ssl_context)
-
-    assert context is ssl_context
-
-
-def test_create_ssl_context_with_get_request(server, cert_pem_file):
-    context = httpj.create_ssl_context(verify=cert_pem_file)
+def test_SSLContext_with_get_request(server, cert_pem_file):
+    context = httpj.create_ssl_context()
+    context.load_verify_locations(cert_pem_file)
     response = httpj.get(server.url, verify=context)
-=======
-def test_SSLContext_with_get_request(server, cert_pem_file):
-    context = httpx.create_ssl_context()
-    context.load_verify_locations(cert_pem_file)
-    response = httpx.get(server.url, verify=context)
->>>>>>> 26d48e06
     assert response.status_code == 200
 
 
@@ -221,35 +161,6 @@
     assert repr(timeout) == "Timeout(connect=None, read=5.0, write=None, pool=None)"
 
 
-<<<<<<< HEAD
-@pytest.mark.skipif(
-    not hasattr(ssl.SSLContext, "keylog_filename"),
-    reason="requires OpenSSL 1.1.1 or higher",
-)
-def test_ssl_config_support_for_keylog_file(tmpdir, monkeypatch):  # pragma: no cover
-    with monkeypatch.context() as m:
-        m.delenv("SSLKEYLOGFILE", raising=False)
-
-        context = httpj.create_ssl_context(trust_env=True)
-
-        assert context.keylog_filename is None
-
-    filename = str(tmpdir.join("test.log"))
-
-    with monkeypatch.context() as m:
-        m.setenv("SSLKEYLOGFILE", filename)
-
-        context = httpj.create_ssl_context(trust_env=True)
-
-        assert context.keylog_filename == filename
-
-        context = httpj.create_ssl_context(trust_env=False)
-
-        assert context.keylog_filename is None
-
-
-=======
->>>>>>> 26d48e06
 def test_proxy_from_url():
     proxy = httpj.Proxy("https://example.com")
 
