import pytest

import httpj

# Tests for `httpj.URL` instantiation and property accessors.


def test_basic_url():
    url = httpj.URL("https://www.example.com/")

    assert url.scheme == "https"
    assert url.userinfo == b""
    assert url.netloc == b"www.example.com"
    assert url.host == "www.example.com"
    assert url.port is None
    assert url.path == "/"
    assert url.query == b""
    assert url.fragment == ""

    assert str(url) == "https://www.example.com/"
    assert repr(url) == "URL('https://www.example.com/')"


def test_complete_url():
    url = httpj.URL("https://example.org:123/path/to/somewhere?abc=123#anchor")
    assert url.scheme == "https"
    assert url.host == "example.org"
    assert url.port == 123
    assert url.path == "/path/to/somewhere"
    assert url.query == b"abc=123"
    assert url.raw_path == b"/path/to/somewhere?abc=123"
    assert url.fragment == "anchor"

    assert str(url) == "https://example.org:123/path/to/somewhere?abc=123#anchor"
    assert (
        repr(url) == "URL('https://example.org:123/path/to/somewhere?abc=123#anchor')"
    )


def test_url_with_empty_query():
    """
    URLs with and without a trailing `?` but an empty query component
    should preserve the information on the raw path.
    """
    url = httpj.URL("https://www.example.com/path")
    assert url.path == "/path"
    assert url.query == b""
    assert url.raw_path == b"/path"

    url = httpj.URL("https://www.example.com/path?")
    assert url.path == "/path"
    assert url.query == b""
    assert url.raw_path == b"/path?"


def test_url_no_scheme():
    url = httpj.URL("://example.com")
    assert url.scheme == ""
    assert url.host == "example.com"
    assert url.path == "/"


def test_url_no_authority():
    url = httpj.URL("http://")
    assert url.scheme == "http"
    assert url.host == ""
    assert url.path == "/"


# Tests for percent encoding across path, query, and fragment...


@pytest.mark.parametrize(
    "url,raw_path,path,query,fragment",
    [
        # URL with unescaped chars in path.
        (
            "https://example.com/!$&'()*+,;= abc ABC 123 :/[]@",
            b"/!$&'()*+,;=%20abc%20ABC%20123%20:/[]@",
            "/!$&'()*+,;= abc ABC 123 :/[]@",
            b"",
            "",
        ),
        # URL with escaped chars in path.
        (
            "https://example.com/!$&'()*+,;=%20abc%20ABC%20123%20:/[]@",
            b"/!$&'()*+,;=%20abc%20ABC%20123%20:/[]@",
            "/!$&'()*+,;= abc ABC 123 :/[]@",
            b"",
            "",
        ),
        # URL with mix of unescaped and escaped chars in path.
        # WARNING: This has the incorrect behaviour, adding the test as an interim step.
        (
            "https://example.com/ %61%62%63",
            b"/%20%61%62%63",
            "/ abc",
            b"",
            "",
        ),
        # URL with unescaped chars in query.
        (
            "https://example.com/?!$&'()*+,;= abc ABC 123 :/[]@?",
            b"/?!$&'()*+,;=%20abc%20ABC%20123%20:/[]@?",
            "/",
            b"!$&'()*+,;=%20abc%20ABC%20123%20:/[]@?",
            "",
        ),
        # URL with escaped chars in query.
        (
            "https://example.com/?!$&%27()*+,;=%20abc%20ABC%20123%20:%2F[]@?",
            b"/?!$&%27()*+,;=%20abc%20ABC%20123%20:%2F[]@?",
            "/",
            b"!$&%27()*+,;=%20abc%20ABC%20123%20:%2F[]@?",
            "",
        ),
        # URL with mix of unescaped and escaped chars in query.
        (
            "https://example.com/?%20%97%98%99",
            b"/?%20%97%98%99",
            "/",
            b"%20%97%98%99",
            "",
        ),
        # URL encoding characters in fragment.
        (
            "https://example.com/#!$&'()*+,;= abc ABC 123 :/[]@?#",
            b"/",
            "/",
            b"",
            "!$&'()*+,;= abc ABC 123 :/[]@?#",
        ),
    ],
)
def test_path_query_fragment(url, raw_path, path, query, fragment):
    url = httpj.URL(url)
    assert url.raw_path == raw_path
    assert url.path == path
    assert url.query == query
    assert url.fragment == fragment


def test_url_query_encoding():
    """
    URL query parameters should use '%20' for encoding spaces,
    and should treat '/' as a safe character. This behaviour differs
    across clients, but we're matching browser behaviour here.

    See https://github.com/encode/httpj/issues/2536
    and https://github.com/encode/httpj/discussions/2460
    """
    url = httpj.URL("https://www.example.com/?a=b c&d=e/f")
    assert url.raw_path == b"/?a=b%20c&d=e/f"

    url = httpj.URL("https://www.example.com/", params={"a": "b c", "d": "e/f"})
    assert url.raw_path == b"/?a=b%20c&d=e%2Ff"


def test_url_params():
    url = httpj.URL("https://example.org:123/path/to/somewhere", params={"a": "123"})
    assert str(url) == "https://example.org:123/path/to/somewhere?a=123"
    assert url.params == httpj.QueryParams({"a": "123"})

    url = httpj.URL(
        "https://example.org:123/path/to/somewhere?b=456", params={"a": "123"}
    )
    assert str(url) == "https://example.org:123/path/to/somewhere?a=123"
    assert url.params == httpj.QueryParams({"a": "123"})


# Tests for username and password


@pytest.mark.parametrize(
    "url,userinfo,username,password",
    [
        # username and password in URL.
        (
            "https://username:password@example.com",
            b"username:password",
            "username",
            "password",
        ),
        # username and password in URL with percent escape sequences.
        (
            "https://username%40gmail.com:pa%20ssword@example.com",
            b"username%40gmail.com:pa%20ssword",
            "username@gmail.com",
            "pa ssword",
        ),
        (
            "https://user%20name:p%40ssword@example.com",
            b"user%20name:p%40ssword",
            "user name",
            "p@ssword",
        ),
        # username and password in URL without percent escape sequences.
        (
            "https://username@gmail.com:pa ssword@example.com",
            b"username%40gmail.com:pa%20ssword",
            "username@gmail.com",
            "pa ssword",
        ),
        (
            "https://user name:p@ssword@example.com",
            b"user%20name:p%40ssword",
            "user name",
            "p@ssword",
        ),
    ],
)
def test_url_username_and_password(url, userinfo, username, password):
    url = httpj.URL(url)
    assert url.userinfo == userinfo
    assert url.username == username
    assert url.password == password


# Tests for different host types


def test_url_valid_host():
    url = httpj.URL("https://example.com/")
    assert url.host == "example.com"


def test_url_normalized_host():
    url = httpj.URL("https://EXAMPLE.com/")
    assert url.host == "example.com"


def test_url_percent_escape_host():
    url = httpx.URL("https://exam le.com/")
    assert url.host == "exam%20le.com"


def test_url_ipv4_like_host():
    """rare host names used to quality as IPv4"""
    url = httpj.URL("https://023b76x43144/")
    assert url.host == "023b76x43144"


# Tests for different port types


def test_url_valid_port():
    url = httpj.URL("https://example.com:123/")
    assert url.port == 123


def test_url_normalized_port():
    # If the port matches the scheme default it is normalized to None.
    url = httpj.URL("https://example.com:443/")
    assert url.port is None


def test_url_invalid_port():
    with pytest.raises(httpj.InvalidURL) as exc:
        httpj.URL("https://example.com:abc/")
    assert str(exc.value) == "Invalid port: 'abc'"


# Tests for path handling


def test_url_normalized_path():
    url = httpj.URL("https://example.com/abc/def/../ghi/./jkl")
    assert url.path == "/abc/ghi/jkl"


def test_url_escaped_path():
    url = httpj.URL("https://example.com/ /🌟/")
    assert url.raw_path == b"/%20/%F0%9F%8C%9F/"


def test_url_leading_dot_prefix_on_absolute_url():
    url = httpj.URL("https://example.com/../abc")
    assert url.path == "/abc"


def test_url_leading_dot_prefix_on_relative_url():
    url = httpj.URL("../abc")
    assert url.path == "../abc"


# Tests for query parameter percent encoding.
#
# Percent-encoding in `params={}` should match browser form behavior.


<<<<<<< HEAD
def test_param_requires_encoding():
    url = httpj.URL("http://webservice", params={"u": "with spaces"})
=======
def test_param_with_space():
    # Params passed as form key-value pairs should be escaped.
    url = httpx.URL("http://webservice", params={"u": "with spaces"})
>>>>>>> 609df7ec
    assert str(url) == "http://webservice?u=with%20spaces"


def test_param_does_not_require_encoding():
<<<<<<< HEAD
    url = httpj.URL("http://webservice", params={"u": "with%20spaces"})
    assert str(url) == "http://webservice?u=with%20spaces"


def test_param_with_existing_escape_requires_encoding():
    url = httpj.URL("http://webservice", params={"u": "http://example.com?q=foo%2Fa"})
=======
    # Params passed as form key-value pairs should be escaped.
    url = httpx.URL("http://webservice", params={"u": "%"})
    assert str(url) == "http://webservice?u=%25"


def test_param_with_percent_encoded():
    # Params passed as form key-value pairs should always be escaped,
    # even if they include a valid escape sequence.
    # We want to match browser form behaviour here.
    url = httpx.URL("http://webservice", params={"u": "with%20spaces"})
    assert str(url) == "http://webservice?u=with%2520spaces"


def test_param_with_existing_escape_requires_encoding():
    # Params passed as form key-value pairs should always be escaped,
    # even if they include a valid escape sequence.
    # We want to match browser form behaviour here.
    url = httpx.URL("http://webservice", params={"u": "http://example.com?q=foo%2Fa"})
>>>>>>> 609df7ec
    assert str(url) == "http://webservice?u=http%3A%2F%2Fexample.com%3Fq%3Dfoo%252Fa"


# Tests for query parameter percent encoding.
#
# Percent-encoding in `url={}` should match browser URL bar behavior.


def test_query_with_existing_percent_encoding():
    # Valid percent encoded sequences should not be double encoded.
    url = httpx.URL("http://webservice?u=phrase%20with%20spaces")
    assert str(url) == "http://webservice?u=phrase%20with%20spaces"


def test_query_requiring_percent_encoding():
    # Characters that require percent encoding should be encoded.
    url = httpx.URL("http://webservice?u=phrase with spaces")
    assert str(url) == "http://webservice?u=phrase%20with%20spaces"


def test_query_with_mixed_percent_encoding():
    # When a mix of encoded and unencoded characters are present,
    # characters that require percent encoding should be encoded,
    # while existing sequences should not be double encoded.
    url = httpx.URL("http://webservice?u=phrase%20with spaces")
    assert str(url) == "http://webservice?u=phrase%20with%20spaces"


# Tests for invalid URLs


def test_url_invalid_hostname():
    """
    Ensure that invalid URLs raise an `httpj.InvalidURL` exception.
    """
    with pytest.raises(httpj.InvalidURL):
        httpj.URL("https://😇/")


def test_url_excessively_long_url():
    with pytest.raises(httpj.InvalidURL) as exc:
        httpj.URL("https://www.example.com/" + "x" * 100_000)
    assert str(exc.value) == "URL too long"


def test_url_excessively_long_component():
    with pytest.raises(httpj.InvalidURL) as exc:
        httpj.URL("https://www.example.com", path="/" + "x" * 100_000)
    assert str(exc.value) == "URL component 'path' too long"


def test_url_non_printing_character_in_url():
<<<<<<< HEAD
    with pytest.raises(httpj.InvalidURL) as exc:
        httpj.URL("https://www.example.com/\n")
    assert str(exc.value) == "Invalid non-printable ASCII character in URL"


def test_url_non_printing_character_in_component():
    with pytest.raises(httpj.InvalidURL) as exc:
        httpj.URL("https://www.example.com", path="/\n")
    assert (
        str(exc.value)
        == "Invalid non-printable ASCII character in URL component 'path'"
=======
    with pytest.raises(httpx.InvalidURL) as exc:
        httpx.URL("https://www.example.com/\n")
    assert str(exc.value) == (
        "Invalid non-printable ASCII character in URL, '\\n' at position 24."
    )


def test_url_non_printing_character_in_component():
    with pytest.raises(httpx.InvalidURL) as exc:
        httpx.URL("https://www.example.com", path="/\n")
    assert str(exc.value) == (
        "Invalid non-printable ASCII character in URL path component, "
        "'\\n' at position 1."
>>>>>>> 609df7ec
    )


# Test for url components


def test_url_with_components():
    url = httpj.URL(scheme="https", host="www.example.com", path="/")

    assert url.scheme == "https"
    assert url.userinfo == b""
    assert url.host == "www.example.com"
    assert url.port is None
    assert url.path == "/"
    assert url.query == b""
    assert url.fragment == ""

    assert str(url) == "https://www.example.com/"


def test_urlparse_with_invalid_component():
    with pytest.raises(TypeError) as exc:
        httpj.URL(scheme="https", host="www.example.com", incorrect="/")
    assert str(exc.value) == "'incorrect' is an invalid keyword argument for URL()"


def test_urlparse_with_invalid_scheme():
    with pytest.raises(httpj.InvalidURL) as exc:
        httpj.URL(scheme="~", host="www.example.com", path="/")
    assert str(exc.value) == "Invalid URL component 'scheme'"


def test_urlparse_with_invalid_path():
    with pytest.raises(httpj.InvalidURL) as exc:
        httpj.URL(scheme="https", host="www.example.com", path="abc")
    assert str(exc.value) == "For absolute URLs, path must be empty or begin with '/'"

<<<<<<< HEAD
    with pytest.raises(httpj.InvalidURL) as exc:
        httpj.URL(path="//abc")
    assert (
        str(exc.value)
        == "URLs with no authority component cannot have a path starting with '//'"
    )

    with pytest.raises(httpj.InvalidURL) as exc:
        httpj.URL(path=":abc")
    assert (
        str(exc.value)
        == "URLs with no scheme component cannot have a path starting with ':'"
    )
=======
    with pytest.raises(httpx.InvalidURL) as exc:
        httpx.URL(path="//abc")
    assert str(exc.value) == "Relative URLs cannot have a path starting with '//'"

    with pytest.raises(httpx.InvalidURL) as exc:
        httpx.URL(path=":abc")
    assert str(exc.value) == "Relative URLs cannot have a path starting with ':'"
>>>>>>> 609df7ec


def test_url_with_relative_path():
    # This path would be invalid for an absolute URL, but is valid as a relative URL.
    url = httpj.URL(path="abc")
    assert url.path == "abc"


# Tests for `httpj.URL` python built-in operators.


def test_url_eq_str():
    """
    Ensure that `httpj.URL` supports the equality operator.
    """
    url = httpj.URL("https://example.org:123/path/to/somewhere?abc=123#anchor")
    assert url == "https://example.org:123/path/to/somewhere?abc=123#anchor"
    assert str(url) == url


def test_url_set():
    """
    Ensure that `httpj.URL` instances can be used in sets.
    """
    urls = (
        httpj.URL("http://example.org:123/path/to/somewhere"),
        httpj.URL("http://example.org:123/path/to/somewhere/else"),
    )

    url_set = set(urls)

    assert all(url in urls for url in url_set)


# Tests for TypeErrors when instantiating `httpj.URL`.


def test_url_invalid_type():
    """
    Ensure that invalid types on `httpj.URL()` raise a `TypeError`.
    """

    class ExternalURLClass:  # representing external URL class
        pass

    with pytest.raises(TypeError):
        httpj.URL(ExternalURLClass())  # type: ignore


def test_url_with_invalid_component():
    with pytest.raises(TypeError) as exc:
        httpj.URL(scheme="https", host="www.example.com", incorrect="/")
    assert str(exc.value) == "'incorrect' is an invalid keyword argument for URL()"


# Tests for `URL.join()`.


def test_url_join():
    """
    Some basic URL joining tests.
    """
    url = httpj.URL("https://example.org:123/path/to/somewhere")
    assert url.join("/somewhere-else") == "https://example.org:123/somewhere-else"
    assert (
        url.join("somewhere-else") == "https://example.org:123/path/to/somewhere-else"
    )
    assert (
        url.join("../somewhere-else") == "https://example.org:123/path/somewhere-else"
    )
    assert url.join("../../somewhere-else") == "https://example.org:123/somewhere-else"


def test_relative_url_join():
    url = httpj.URL("/path/to/somewhere")
    assert url.join("/somewhere-else") == "/somewhere-else"
    assert url.join("somewhere-else") == "/path/to/somewhere-else"
    assert url.join("../somewhere-else") == "/path/somewhere-else"
    assert url.join("../../somewhere-else") == "/somewhere-else"


def test_url_join_rfc3986():
    """
    URL joining tests, as-per reference examples in RFC 3986.

    https://tools.ietf.org/html/rfc3986#section-5.4
    """

    url = httpj.URL("http://example.com/b/c/d;p?q")

    assert url.join("g") == "http://example.com/b/c/g"
    assert url.join("./g") == "http://example.com/b/c/g"
    assert url.join("g/") == "http://example.com/b/c/g/"
    assert url.join("/g") == "http://example.com/g"
    assert url.join("//g") == "http://g"
    assert url.join("?y") == "http://example.com/b/c/d;p?y"
    assert url.join("g?y") == "http://example.com/b/c/g?y"
    assert url.join("#s") == "http://example.com/b/c/d;p?q#s"
    assert url.join("g#s") == "http://example.com/b/c/g#s"
    assert url.join("g?y#s") == "http://example.com/b/c/g?y#s"
    assert url.join(";x") == "http://example.com/b/c/;x"
    assert url.join("g;x") == "http://example.com/b/c/g;x"
    assert url.join("g;x?y#s") == "http://example.com/b/c/g;x?y#s"
    assert url.join("") == "http://example.com/b/c/d;p?q"
    assert url.join(".") == "http://example.com/b/c/"
    assert url.join("./") == "http://example.com/b/c/"
    assert url.join("..") == "http://example.com/b/"
    assert url.join("../") == "http://example.com/b/"
    assert url.join("../g") == "http://example.com/b/g"
    assert url.join("../..") == "http://example.com/"
    assert url.join("../../") == "http://example.com/"
    assert url.join("../../g") == "http://example.com/g"

    assert url.join("../../../g") == "http://example.com/g"
    assert url.join("../../../../g") == "http://example.com/g"

    assert url.join("/./g") == "http://example.com/g"
    assert url.join("/../g") == "http://example.com/g"
    assert url.join("g.") == "http://example.com/b/c/g."
    assert url.join(".g") == "http://example.com/b/c/.g"
    assert url.join("g..") == "http://example.com/b/c/g.."
    assert url.join("..g") == "http://example.com/b/c/..g"

    assert url.join("./../g") == "http://example.com/b/g"
    assert url.join("./g/.") == "http://example.com/b/c/g/"
    assert url.join("g/./h") == "http://example.com/b/c/g/h"
    assert url.join("g/../h") == "http://example.com/b/c/h"
    assert url.join("g;x=1/./y") == "http://example.com/b/c/g;x=1/y"
    assert url.join("g;x=1/../y") == "http://example.com/b/c/y"

    assert url.join("g?y/./x") == "http://example.com/b/c/g?y/./x"
    assert url.join("g?y/../x") == "http://example.com/b/c/g?y/../x"
    assert url.join("g#s/./x") == "http://example.com/b/c/g#s/./x"
    assert url.join("g#s/../x") == "http://example.com/b/c/g#s/../x"


def test_resolution_error_1833():
    """
    See https://github.com/encode/httpj/issues/1833
    """
    url = httpj.URL("https://example.com/?[]")
    assert url.join("/") == "https://example.com/"


# Tests for `URL.copy_with()`.


def test_copy_with():
    url = httpj.URL("https://www.example.com/")
    assert str(url) == "https://www.example.com/"

    url = url.copy_with()
    assert str(url) == "https://www.example.com/"

    url = url.copy_with(scheme="http")
    assert str(url) == "http://www.example.com/"

    url = url.copy_with(netloc=b"example.com")
    assert str(url) == "http://example.com/"

    url = url.copy_with(path="/abc")
    assert str(url) == "http://example.com/abc"


def test_url_copywith_authority_subcomponents():
    copy_with_kwargs = {
        "username": "username",
        "password": "password",
        "port": 444,
        "host": "example.net",
    }
    url = httpj.URL("https://example.org")
    new = url.copy_with(**copy_with_kwargs)
    assert str(new) == "https://username:password@example.net:444"


def test_url_copywith_netloc():
    copy_with_kwargs = {
        "netloc": b"example.net:444",
    }
    url = httpj.URL("https://example.org")
    new = url.copy_with(**copy_with_kwargs)
    assert str(new) == "https://example.net:444"


def test_url_copywith_userinfo_subcomponents():
    copy_with_kwargs = {
        "username": "tom@example.org",
        "password": "abc123@ %",
    }
    url = httpj.URL("https://example.org")
    new = url.copy_with(**copy_with_kwargs)
    assert str(new) == "https://tom%40example.org:abc123%40%20%25@example.org"
    assert new.username == "tom@example.org"
    assert new.password == "abc123@ %"
    assert new.userinfo == b"tom%40example.org:abc123%40%20%25"


def test_url_copywith_invalid_component():
    url = httpj.URL("https://example.org")
    with pytest.raises(TypeError):
        url.copy_with(pathh="/incorrect-spelling")
    with pytest.raises(TypeError):
        url.copy_with(userinfo="should be bytes")


def test_url_copywith_urlencoded_path():
    url = httpj.URL("https://example.org")
    url = url.copy_with(path="/path to somewhere")
    assert url.path == "/path to somewhere"
    assert url.query == b""
    assert url.raw_path == b"/path%20to%20somewhere"


def test_url_copywith_query():
    url = httpj.URL("https://example.org")
    url = url.copy_with(query=b"a=123")
    assert url.path == "/"
    assert url.query == b"a=123"
    assert url.raw_path == b"/?a=123"


def test_url_copywith_raw_path():
    url = httpj.URL("https://example.org")
    url = url.copy_with(raw_path=b"/some/path")
    assert url.path == "/some/path"
    assert url.query == b""
    assert url.raw_path == b"/some/path"

    url = httpj.URL("https://example.org")
    url = url.copy_with(raw_path=b"/some/path?")
    assert url.path == "/some/path"
    assert url.query == b""
    assert url.raw_path == b"/some/path?"

    url = httpj.URL("https://example.org")
    url = url.copy_with(raw_path=b"/some/path?a=123")
    assert url.path == "/some/path"
    assert url.query == b"a=123"
    assert url.raw_path == b"/some/path?a=123"


def test_url_copywith_security():
    """
    Prevent unexpected changes on URL after calling copy_with (CVE-2021-41945)
    """
    with pytest.raises(httpj.InvalidURL):
        httpj.URL("https://u:p@[invalid!]//evilHost/path?t=w#tw")

    url = httpj.URL("https://example.com/path?t=w#tw")
    bad = "https://xxxx:xxxx@xxxxxxx/xxxxx/xxx?x=x#xxxxx"
    with pytest.raises(httpj.InvalidURL):
        url.copy_with(scheme=bad)


# Tests for copy-modifying-parameters methods.
#
# `URL.copy_set_param()`
# `URL.copy_add_param()`
# `URL.copy_remove_param()`
# `URL.copy_merge_params()`


def test_url_set_param_manipulation():
    """
    Some basic URL query parameter manipulation.
    """
    url = httpj.URL("https://example.org:123/?a=123")
    assert url.copy_set_param("a", "456") == "https://example.org:123/?a=456"


def test_url_add_param_manipulation():
    """
    Some basic URL query parameter manipulation.
    """
    url = httpj.URL("https://example.org:123/?a=123")
    assert url.copy_add_param("a", "456") == "https://example.org:123/?a=123&a=456"


def test_url_remove_param_manipulation():
    """
    Some basic URL query parameter manipulation.
    """
    url = httpj.URL("https://example.org:123/?a=123")
    assert url.copy_remove_param("a") == "https://example.org:123/"


def test_url_merge_params_manipulation():
    """
    Some basic URL query parameter manipulation.
    """
    url = httpj.URL("https://example.org:123/?a=123")
    assert url.copy_merge_params({"b": "456"}) == "https://example.org:123/?a=123&b=456"


# Tests for IDNA hostname support.


@pytest.mark.parametrize(
    "given,idna,host,raw_host,scheme,port",
    [
        (
            "http://中国.icom.museum:80/",
            "http://xn--fiqs8s.icom.museum:80/",
            "中国.icom.museum",
            b"xn--fiqs8s.icom.museum",
            "http",
            None,
        ),
        (
            "http://Königsgäßchen.de",
            "http://xn--knigsgchen-b4a3dun.de",
            "königsgäßchen.de",
            b"xn--knigsgchen-b4a3dun.de",
            "http",
            None,
        ),
        (
            "https://faß.de",
            "https://xn--fa-hia.de",
            "faß.de",
            b"xn--fa-hia.de",
            "https",
            None,
        ),
        (
            "https://βόλος.com:443",
            "https://xn--nxasmm1c.com:443",
            "βόλος.com",
            b"xn--nxasmm1c.com",
            "https",
            None,
        ),
        (
            "http://ශ්‍රී.com:444",
            "http://xn--10cl1a0b660p.com:444",
            "ශ්‍රී.com",
            b"xn--10cl1a0b660p.com",
            "http",
            444,
        ),
        (
            "https://نامه‌ای.com:4433",
            "https://xn--mgba3gch31f060k.com:4433",
            "نامه‌ای.com",
            b"xn--mgba3gch31f060k.com",
            "https",
            4433,
        ),
    ],
    ids=[
        "http_with_port",
        "unicode_tr46_compat",
        "https_without_port",
        "https_with_port",
        "http_with_custom_port",
        "https_with_custom_port",
    ],
)
def test_idna_url(given, idna, host, raw_host, scheme, port):
    url = httpj.URL(given)
    assert url == httpj.URL(idna)
    assert url.host == host
    assert url.raw_host == raw_host
    assert url.scheme == scheme
    assert url.port == port


def test_url_unescaped_idna_host():
    url = httpj.URL("https://中国.icom.museum/")
    assert url.raw_host == b"xn--fiqs8s.icom.museum"


def test_url_escaped_idna_host():
    url = httpj.URL("https://xn--fiqs8s.icom.museum/")
    assert url.raw_host == b"xn--fiqs8s.icom.museum"


def test_url_invalid_idna_host():
    with pytest.raises(httpj.InvalidURL) as exc:
        httpj.URL("https://☃.com/")
    assert str(exc.value) == "Invalid IDNA hostname: '☃.com'"


# Tests for IPv4 hostname support.


def test_url_valid_ipv4():
    url = httpj.URL("https://1.2.3.4/")
    assert url.host == "1.2.3.4"


def test_url_invalid_ipv4():
    with pytest.raises(httpj.InvalidURL) as exc:
        httpj.URL("https://999.999.999.999/")
    assert str(exc.value) == "Invalid IPv4 address: '999.999.999.999'"


# Tests for IPv6 hostname support.


def test_ipv6_url():
    url = httpj.URL("http://[::ffff:192.168.0.1]:5678/")

    assert url.host == "::ffff:192.168.0.1"
    assert url.netloc == b"[::ffff:192.168.0.1]:5678"


def test_url_valid_ipv6():
    url = httpj.URL("https://[2001:db8::ff00:42:8329]/")
    assert url.host == "2001:db8::ff00:42:8329"


def test_url_invalid_ipv6():
    with pytest.raises(httpj.InvalidURL) as exc:
        httpj.URL("https://[2001]/")
    assert str(exc.value) == "Invalid IPv6 address: '[2001]'"


@pytest.mark.parametrize("host", ["[::ffff:192.168.0.1]", "::ffff:192.168.0.1"])
def test_ipv6_url_from_raw_url(host):
    url = httpj.URL(scheme="https", host=host, port=443, path="/")

    assert url.host == "::ffff:192.168.0.1"
    assert url.netloc == b"[::ffff:192.168.0.1]"
    assert str(url) == "https://[::ffff:192.168.0.1]/"


@pytest.mark.parametrize(
    "url_str",
    [
        "http://127.0.0.1:1234",
        "http://example.com:1234",
        "http://[::ffff:127.0.0.1]:1234",
    ],
)
@pytest.mark.parametrize("new_host", ["[::ffff:192.168.0.1]", "::ffff:192.168.0.1"])
def test_ipv6_url_copy_with_host(url_str, new_host):
    url = httpj.URL(url_str).copy_with(host=new_host)

    assert url.host == "::ffff:192.168.0.1"
    assert url.netloc == b"[::ffff:192.168.0.1]:1234"
    assert str(url) == "http://[::ffff:192.168.0.1]:1234"


# Test for deprecated API


def test_url_raw_compatibility():
    """
    Test case for the (to-be-deprecated) `url.raw` accessor.
    """
    url = httpj.URL("https://www.example.com/path")
    scheme, host, port, raw_path = url.raw

    assert scheme == b"https"
    assert host == b"www.example.com"
    assert port is None
    assert raw_path == b"/path"<|MERGE_RESOLUTION|>--- conflicted
+++ resolved
@@ -230,7 +230,7 @@
 
 
 def test_url_percent_escape_host():
-    url = httpx.URL("https://exam le.com/")
+    url = httpj.URL("https://exam le.com/")
     assert url.host == "exam%20le.com"
 
 
@@ -288,28 +288,15 @@
 # Percent-encoding in `params={}` should match browser form behavior.
 
 
-<<<<<<< HEAD
-def test_param_requires_encoding():
-    url = httpj.URL("http://webservice", params={"u": "with spaces"})
-=======
 def test_param_with_space():
     # Params passed as form key-value pairs should be escaped.
-    url = httpx.URL("http://webservice", params={"u": "with spaces"})
->>>>>>> 609df7ec
+    url = httpj.URL("http://webservice", params={"u": "with spaces"})
     assert str(url) == "http://webservice?u=with%20spaces"
 
 
 def test_param_does_not_require_encoding():
-<<<<<<< HEAD
-    url = httpj.URL("http://webservice", params={"u": "with%20spaces"})
-    assert str(url) == "http://webservice?u=with%20spaces"
-
-
-def test_param_with_existing_escape_requires_encoding():
-    url = httpj.URL("http://webservice", params={"u": "http://example.com?q=foo%2Fa"})
-=======
     # Params passed as form key-value pairs should be escaped.
-    url = httpx.URL("http://webservice", params={"u": "%"})
+    url = httpj.URL("http://webservice", params={"u": "%"})
     assert str(url) == "http://webservice?u=%25"
 
 
@@ -317,7 +304,7 @@
     # Params passed as form key-value pairs should always be escaped,
     # even if they include a valid escape sequence.
     # We want to match browser form behaviour here.
-    url = httpx.URL("http://webservice", params={"u": "with%20spaces"})
+    url = httpj.URL("http://webservice", params={"u": "with%20spaces"})
     assert str(url) == "http://webservice?u=with%2520spaces"
 
 
@@ -325,8 +312,7 @@
     # Params passed as form key-value pairs should always be escaped,
     # even if they include a valid escape sequence.
     # We want to match browser form behaviour here.
-    url = httpx.URL("http://webservice", params={"u": "http://example.com?q=foo%2Fa"})
->>>>>>> 609df7ec
+    url = httpj.URL("http://webservice", params={"u": "http://example.com?q=foo%2Fa"})
     assert str(url) == "http://webservice?u=http%3A%2F%2Fexample.com%3Fq%3Dfoo%252Fa"
 
 
@@ -337,13 +323,13 @@
 
 def test_query_with_existing_percent_encoding():
     # Valid percent encoded sequences should not be double encoded.
-    url = httpx.URL("http://webservice?u=phrase%20with%20spaces")
+    url = httpj.URL("http://webservice?u=phrase%20with%20spaces")
     assert str(url) == "http://webservice?u=phrase%20with%20spaces"
 
 
 def test_query_requiring_percent_encoding():
     # Characters that require percent encoding should be encoded.
-    url = httpx.URL("http://webservice?u=phrase with spaces")
+    url = httpj.URL("http://webservice?u=phrase with spaces")
     assert str(url) == "http://webservice?u=phrase%20with%20spaces"
 
 
@@ -351,7 +337,7 @@
     # When a mix of encoded and unencoded characters are present,
     # characters that require percent encoding should be encoded,
     # while existing sequences should not be double encoded.
-    url = httpx.URL("http://webservice?u=phrase%20with spaces")
+    url = httpj.URL("http://webservice?u=phrase%20with spaces")
     assert str(url) == "http://webservice?u=phrase%20with%20spaces"
 
 
@@ -379,33 +365,19 @@
 
 
 def test_url_non_printing_character_in_url():
-<<<<<<< HEAD
     with pytest.raises(httpj.InvalidURL) as exc:
         httpj.URL("https://www.example.com/\n")
-    assert str(exc.value) == "Invalid non-printable ASCII character in URL"
-
-
-def test_url_non_printing_character_in_component():
-    with pytest.raises(httpj.InvalidURL) as exc:
-        httpj.URL("https://www.example.com", path="/\n")
-    assert (
-        str(exc.value)
-        == "Invalid non-printable ASCII character in URL component 'path'"
-=======
-    with pytest.raises(httpx.InvalidURL) as exc:
-        httpx.URL("https://www.example.com/\n")
     assert str(exc.value) == (
         "Invalid non-printable ASCII character in URL, '\\n' at position 24."
     )
 
 
 def test_url_non_printing_character_in_component():
-    with pytest.raises(httpx.InvalidURL) as exc:
-        httpx.URL("https://www.example.com", path="/\n")
+    with pytest.raises(httpj.InvalidURL) as exc:
+        httpj.URL("https://www.example.com", path="/\n")
     assert str(exc.value) == (
         "Invalid non-printable ASCII character in URL path component, "
         "'\\n' at position 1."
->>>>>>> 609df7ec
     )
 
 
@@ -443,29 +415,13 @@
         httpj.URL(scheme="https", host="www.example.com", path="abc")
     assert str(exc.value) == "For absolute URLs, path must be empty or begin with '/'"
 
-<<<<<<< HEAD
     with pytest.raises(httpj.InvalidURL) as exc:
         httpj.URL(path="//abc")
-    assert (
-        str(exc.value)
-        == "URLs with no authority component cannot have a path starting with '//'"
-    )
+    assert str(exc.value) == "Relative URLs cannot have a path starting with '//'"
 
     with pytest.raises(httpj.InvalidURL) as exc:
         httpj.URL(path=":abc")
-    assert (
-        str(exc.value)
-        == "URLs with no scheme component cannot have a path starting with ':'"
-    )
-=======
-    with pytest.raises(httpx.InvalidURL) as exc:
-        httpx.URL(path="//abc")
-    assert str(exc.value) == "Relative URLs cannot have a path starting with '//'"
-
-    with pytest.raises(httpx.InvalidURL) as exc:
-        httpx.URL(path=":abc")
     assert str(exc.value) == "Relative URLs cannot have a path starting with ':'"
->>>>>>> 609df7ec
 
 
 def test_url_with_relative_path():
