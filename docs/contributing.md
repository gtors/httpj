--- conflicted
+++ resolved
@@ -46,23 +46,14 @@
 your GitHub username:
 
 ```shell
-<<<<<<< HEAD
-$ git clone https://github.com/YOUR-USERNAME/httpj
-=======
-git clone https://github.com/YOUR-USERNAME/httpx
->>>>>>> 609df7ec
+git clone https://github.com/YOUR-USERNAME/httpj
 ```
 
 You can now install the project and its dependencies using:
 
 ```shell
-<<<<<<< HEAD
-$ cd httpj
-$ scripts/install
-=======
-cd httpx
+cd httpj
 scripts/install
->>>>>>> 609df7ec
 ```
 
 ## Testing and Linting
