--- conflicted
+++ resolved
@@ -28,11 +28,7 @@
 the optional HTTP/2 dependencies...
 
 ```shell
-<<<<<<< HEAD
-$ pip install httpj[http2]
-=======
-pip install httpx[http2]
->>>>>>> 609df7ec
+pip install httpj[http2]
 ```
 
 And then instantiating a client with HTTP/2 support enabled:
