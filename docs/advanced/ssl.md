When making a request over HTTPS, HTTPJ needs to verify the identity of the requested host. To do this, it uses a bundle of SSL certificates (a.k.a. CA bundle) delivered by a trusted certificate authority (CA).

### Enabling and disabling verification

<<<<<<< HEAD
By default, HTTPJ uses the CA bundle provided by [Certifi](https://pypi.org/project/certifi/). This is what you want in most cases, even though some advanced situations may require you to use a different set of certificates.

If you'd like to use a custom CA bundle, you can use the `verify` parameter.

```python
import httpj

r = httpj.get("https://example.org", verify="path/to/client.pem")
=======
By default httpx will verify HTTPS connections, and raise an error for invalid SSL cases...

```pycon
>>> httpx.get("https://expired.badssl.com/")
httpx.ConnectError: [SSL: CERTIFICATE_VERIFY_FAILED] certificate verify failed: certificate has expired (_ssl.c:997)
>>>>>>> 26d48e06
```

You can disable SSL verification completely and allow insecure requests...

```pycon
<<<<<<< HEAD
>>> import ssl
>>> import httpj
>>> context = ssl.create_default_context()
>>> context.load_verify_locations(cafile="/tmp/client.pem")
>>> httpj.get('https://example.org', verify=context)
=======
>>> httpx.get("https://expired.badssl.com/", verify=False)
>>>>>>> 26d48e06
<Response [200 OK]>
```

### Configuring client instances

<<<<<<< HEAD
```pycon
>>> context = httpj.create_ssl_context()
```

The `create_ssl_context` function accepts the same set of SSL configuration arguments
(`trust_env`, `verify`, `cert` and `http2` arguments)
as `httpj.Client` or `httpj.AsyncClient`

```pycon
>>> import httpj
>>> context = httpj.create_ssl_context(verify="/tmp/client.pem")
>>> httpj.get('https://example.org', verify=context)
<Response [200 OK]>
=======
If you're using a `Client()` instance you should pass any `verify=<...>` configuration when instantiating the client.

By default the [certifi CA bundle](https://certifiio.readthedocs.io/en/latest/) is used for SSL verification.

For more complex configurations you can pass an [SSL Context](https://docs.python.org/3/library/ssl.html) instance...

```python
import certifi
import httpx
import ssl

# This SSL context is equivelent to the default `verify=True`.
ctx = ssl.create_default_context(cafile=certifi.where())
client = httpx.Client(verify=ctx)
>>>>>>> 26d48e06
```

Using [the `truststore` package](https://truststore.readthedocs.io/) to support system certificate stores...

```python
<<<<<<< HEAD
import httpj

r = httpj.get("https://example.org", verify=False)
=======
import ssl
import truststore
import httpx

# Use system certificate stores.
ctx = truststore.SSLContext(ssl.PROTOCOL_TLS_CLIENT)
client = httpx.Client(verify=ctx)
>>>>>>> 26d48e06
```

Loding an alternative certificate verification store using [the standard SSL context API](https://docs.python.org/3/library/ssl.html)...

```python
<<<<<<< HEAD
client = httpj.Client(verify=False)
=======
import httpx
import ssl

# Use an explicitly configured certificate store.
ctx = ssl.create_default_context(cafile="path/to/certs.pem")  # Either cafile or capath.
client = httpx.Client(verify=ctx)
>>>>>>> 26d48e06
```

### Client side certificates

Client side certificates allow a remote server to verify the client. They tend to be used within private organizations to authenticate requests to remote servers.

You can specify client-side certificates, using the [`.load_cert_chain()`](https://docs.python.org/3/library/ssl.html#ssl.SSLContext.load_cert_chain) API...

```python
<<<<<<< HEAD
cert = "path/to/client.pem"
client = httpj.Client(cert=cert)
response = client.get("https://example.org")
=======
ctx = ssl.create_default_context()
ctx.load_cert_chain(certfile="path/to/client.pem")  # Optionally also keyfile or password.
client = httpx.Client(verify=ctx)
>>>>>>> 26d48e06
```

### Working with `SSL_CERT_FILE` and `SSL_CERT_DIR`

<<<<<<< HEAD
```python
cert = ("path/to/client.pem", "path/to/client.key")
client = httpj.Client(cert=cert)
response = client.get("https://example.org")
```
=======
Unlike `requests`, the `httpx` package does not automatically pull in [the environment variables `SSL_CERT_FILE` or `SSL_CERT_DIR`](https://www.openssl.org/docs/manmaster/man3/SSL_CTX_set_default_verify_paths.html). If you want to use these they need to be enabled explicitly.
>>>>>>> 26d48e06

For example...

```python
<<<<<<< HEAD
cert = ("path/to/client.pem", "path/to/client.key", "password")
client = httpj.Client(cert=cert)
response = client.get("https://example.org")
=======
# Use `SSL_CERT_FILE` or `SSL_CERT_DIR` if configured.
# Otherwise default to certifi.
ctx = ssl.create_default_context(
    cafile=os.environ.get("SSL_CERT_FILE", certifi.where()),
    capath=os.environ.get("SSL_CERT_DIR"),
)
client = httpx.Client(verify=ctx)
>>>>>>> 26d48e06
```

### Making HTTPS requests to a local server

When making requests to local servers, such as a development server running on `localhost`, you will typically be using unencrypted HTTP connections.

If you do need to make HTTPS connections to a local server, for example to test an HTTPS-only service, you will need to create and use your own certificates. Here's one way to do it...

1. Use [trustme](https://github.com/python-trio/trustme) to generate a pair of server key/cert files, and a client cert file.
<<<<<<< HEAD
1. Pass the server key/cert files when starting your local server. (This depends on the particular web server you're using. For example, [Uvicorn](https://www.uvicorn.org) provides the `--ssl-keyfile` and `--ssl-certfile` options.)
1. Tell HTTPJ to use the certificates stored in `client.pem`:

```python
client = httpj.Client(verify="/tmp/client.pem")
response = client.get("https://localhost:8000")
=======
2. Pass the server key/cert files when starting your local server. (This depends on the particular web server you're using. For example, [Uvicorn](https://www.uvicorn.org) provides the `--ssl-keyfile` and `--ssl-certfile` options.)
3. Configure `httpx` to use the certificates stored in `client.pem`.

```python
ctx = ssl.create_default_context(cafile="client.pem")
client = httpx.Client(verify=ctx)
>>>>>>> 26d48e06
```<|MERGE_RESOLUTION|>--- conflicted
+++ resolved
@@ -2,56 +2,22 @@
 
 ### Enabling and disabling verification
 
-<<<<<<< HEAD
-By default, HTTPJ uses the CA bundle provided by [Certifi](https://pypi.org/project/certifi/). This is what you want in most cases, even though some advanced situations may require you to use a different set of certificates.
-
-If you'd like to use a custom CA bundle, you can use the `verify` parameter.
-
-```python
-import httpj
-
-r = httpj.get("https://example.org", verify="path/to/client.pem")
-=======
-By default httpx will verify HTTPS connections, and raise an error for invalid SSL cases...
+By default httpj will verify HTTPS connections, and raise an error for invalid SSL cases...
 
 ```pycon
->>> httpx.get("https://expired.badssl.com/")
-httpx.ConnectError: [SSL: CERTIFICATE_VERIFY_FAILED] certificate verify failed: certificate has expired (_ssl.c:997)
->>>>>>> 26d48e06
+>>> httpj.get("https://expired.badssl.com/")
+httpj.ConnectError: [SSL: CERTIFICATE_VERIFY_FAILED] certificate verify failed: certificate has expired (_ssl.c:997)
 ```
 
 You can disable SSL verification completely and allow insecure requests...
 
 ```pycon
-<<<<<<< HEAD
->>> import ssl
->>> import httpj
->>> context = ssl.create_default_context()
->>> context.load_verify_locations(cafile="/tmp/client.pem")
->>> httpj.get('https://example.org', verify=context)
-=======
->>> httpx.get("https://expired.badssl.com/", verify=False)
->>>>>>> 26d48e06
+>>> httpj.get("https://expired.badssl.com/", verify=False)
 <Response [200 OK]>
 ```
 
 ### Configuring client instances
 
-<<<<<<< HEAD
-```pycon
->>> context = httpj.create_ssl_context()
-```
-
-The `create_ssl_context` function accepts the same set of SSL configuration arguments
-(`trust_env`, `verify`, `cert` and `http2` arguments)
-as `httpj.Client` or `httpj.AsyncClient`
-
-```pycon
->>> import httpj
->>> context = httpj.create_ssl_context(verify="/tmp/client.pem")
->>> httpj.get('https://example.org', verify=context)
-<Response [200 OK]>
-=======
 If you're using a `Client()` instance you should pass any `verify=<...>` configuration when instantiating the client.
 
 By default the [certifi CA bundle](https://certifiio.readthedocs.io/en/latest/) is used for SSL verification.
@@ -60,46 +26,35 @@
 
 ```python
 import certifi
-import httpx
+import httpj
 import ssl
 
 # This SSL context is equivelent to the default `verify=True`.
 ctx = ssl.create_default_context(cafile=certifi.where())
-client = httpx.Client(verify=ctx)
->>>>>>> 26d48e06
+client = httpj.Client(verify=ctx)
 ```
 
 Using [the `truststore` package](https://truststore.readthedocs.io/) to support system certificate stores...
 
 ```python
-<<<<<<< HEAD
-import httpj
-
-r = httpj.get("https://example.org", verify=False)
-=======
 import ssl
 import truststore
-import httpx
+import httpj
 
 # Use system certificate stores.
 ctx = truststore.SSLContext(ssl.PROTOCOL_TLS_CLIENT)
-client = httpx.Client(verify=ctx)
->>>>>>> 26d48e06
+client = httpj.Client(verify=ctx)
 ```
 
 Loding an alternative certificate verification store using [the standard SSL context API](https://docs.python.org/3/library/ssl.html)...
 
 ```python
-<<<<<<< HEAD
-client = httpj.Client(verify=False)
-=======
-import httpx
+import httpj
 import ssl
 
 # Use an explicitly configured certificate store.
 ctx = ssl.create_default_context(cafile="path/to/certs.pem")  # Either cafile or capath.
-client = httpx.Client(verify=ctx)
->>>>>>> 26d48e06
+client = httpj.Client(verify=ctx)
 ```
 
 ### Client side certificates
@@ -109,45 +64,25 @@
 You can specify client-side certificates, using the [`.load_cert_chain()`](https://docs.python.org/3/library/ssl.html#ssl.SSLContext.load_cert_chain) API...
 
 ```python
-<<<<<<< HEAD
-cert = "path/to/client.pem"
-client = httpj.Client(cert=cert)
-response = client.get("https://example.org")
-=======
 ctx = ssl.create_default_context()
 ctx.load_cert_chain(certfile="path/to/client.pem")  # Optionally also keyfile or password.
-client = httpx.Client(verify=ctx)
->>>>>>> 26d48e06
+client = httpj.Client(verify=ctx)
 ```
 
 ### Working with `SSL_CERT_FILE` and `SSL_CERT_DIR`
 
-<<<<<<< HEAD
-```python
-cert = ("path/to/client.pem", "path/to/client.key")
-client = httpj.Client(cert=cert)
-response = client.get("https://example.org")
-```
-=======
-Unlike `requests`, the `httpx` package does not automatically pull in [the environment variables `SSL_CERT_FILE` or `SSL_CERT_DIR`](https://www.openssl.org/docs/manmaster/man3/SSL_CTX_set_default_verify_paths.html). If you want to use these they need to be enabled explicitly.
->>>>>>> 26d48e06
+Unlike `requests`, the `httpj` package does not automatically pull in [the environment variables `SSL_CERT_FILE` or `SSL_CERT_DIR`](https://www.openssl.org/docs/manmaster/man3/SSL_CTX_set_default_verify_paths.html). If you want to use these they need to be enabled explicitly.
 
 For example...
 
 ```python
-<<<<<<< HEAD
-cert = ("path/to/client.pem", "path/to/client.key", "password")
-client = httpj.Client(cert=cert)
-response = client.get("https://example.org")
-=======
 # Use `SSL_CERT_FILE` or `SSL_CERT_DIR` if configured.
 # Otherwise default to certifi.
 ctx = ssl.create_default_context(
     cafile=os.environ.get("SSL_CERT_FILE", certifi.where()),
     capath=os.environ.get("SSL_CERT_DIR"),
 )
-client = httpx.Client(verify=ctx)
->>>>>>> 26d48e06
+client = httpj.Client(verify=ctx)
 ```
 
 ### Making HTTPS requests to a local server
@@ -157,19 +92,10 @@
 If you do need to make HTTPS connections to a local server, for example to test an HTTPS-only service, you will need to create and use your own certificates. Here's one way to do it...
 
 1. Use [trustme](https://github.com/python-trio/trustme) to generate a pair of server key/cert files, and a client cert file.
-<<<<<<< HEAD
-1. Pass the server key/cert files when starting your local server. (This depends on the particular web server you're using. For example, [Uvicorn](https://www.uvicorn.org) provides the `--ssl-keyfile` and `--ssl-certfile` options.)
-1. Tell HTTPJ to use the certificates stored in `client.pem`:
-
-```python
-client = httpj.Client(verify="/tmp/client.pem")
-response = client.get("https://localhost:8000")
-=======
 2. Pass the server key/cert files when starting your local server. (This depends on the particular web server you're using. For example, [Uvicorn](https://www.uvicorn.org) provides the `--ssl-keyfile` and `--ssl-certfile` options.)
-3. Configure `httpx` to use the certificates stored in `client.pem`.
+3. Configure `httpj` to use the certificates stored in `client.pem`.
 
 ```python
 ctx = ssl.create_default_context(cafile="client.pem")
-client = httpx.Client(verify=ctx)
->>>>>>> 26d48e06
+client = httpj.Client(verify=ctx)
 ```