--- conflicted
+++ resolved
@@ -4,7 +4,7 @@
 
 [project]
 name = "httpj"
-description = "A fork of httpx with support for a custom JSON serializer"
+description = "HTTPX fork with custom JSON serializer support"
 license = "BSD-3-Clause"
 requires-python = ">=3.8"
 authors = [
@@ -129,10 +129,5 @@
 ]
 
 [tool.coverage.run]
-<<<<<<< HEAD
-omit = ["venv/*", "httpj/_compat.py"]
-include = ["httpj/*", "tests/*"]
-=======
 omit = ["venv/*"]
-include = ["httpx/*", "tests/*"]
->>>>>>> 26d48e06
+include = ["httpj/*", "tests/*"]